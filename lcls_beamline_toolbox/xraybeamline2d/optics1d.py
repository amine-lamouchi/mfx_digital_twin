--- conflicted
+++ resolved
@@ -2108,15 +2108,11 @@
         # calculate phase contribution by integrating slope error. This is kind of equivalent to a height error but
         # we don't need to double-count it.
         # (do this with a polynomial fit up to 3rd order for now)
-<<<<<<< HEAD
-        p = np.polyfit(z_g, slope_error, 3)
-=======
         z_c = zi_1d - self.dx / np.tan(total_alpha)
 
         # limit fit to size of crystal
         mask = np.abs(z_c) <= self.length/2
         p = np.polyfit(z_c[mask], slope_error[mask], 3)
->>>>>>> a437b445
 
         # integrate slope error
         p_int = np.polyint(p)
